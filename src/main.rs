--- conflicted
+++ resolved
@@ -399,11 +399,7 @@
 
 /// Resolves the sync path based on configuration and an optional remote path from the client.
 /// If the remote path is provided, it must be absolute. Otherwise, the configured default is used.
-<<<<<<< HEAD
-/// A security check ensures that the resolved path is within the user's home directory.
-=======
 /// A security check ensures that the resolved path is within the application's CWD.
->>>>>>> dc65363e
 async fn resolve_sync_path(
     config_path: &std::path::Path,
     remote_path_opt: Option<&String>,
@@ -427,7 +423,6 @@
         AppError::Io(e)
     })?;
 
-<<<<<<< HEAD
     // Security check: ensure the target path is within the user's home directory.
     if let Some(home_dir) = home::home_dir() {
         if !canonical_target.starts_with(&home_dir) {
@@ -444,19 +439,6 @@
     } else {
         return Err(AppError::Config(anyhow::anyhow!(
             "Could not determine user's home directory."
-=======
-    // Security check: ensure the target path is within the application's root directory.
-    let app_root = std::env::current_dir()?.canonicalize()?;
-    if !canonical_target.starts_with(&app_root) {
-        error!(
-            "Security violation: Attempt to sync to a path outside of the application root. Target: {}, Root: {}",
-            canonical_target.display(),
-            app_root.display()
-        );
-        return Err(AppError::Io(std::io::Error::new(
-            std::io::ErrorKind::PermissionDenied,
-            "Sync directory must be within the application root directory.",
->>>>>>> dc65363e
         )));
     }
 
